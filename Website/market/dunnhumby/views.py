--- conflicted
+++ resolved
@@ -2,13 +2,9 @@
 from django.db import models
 from django.http import JsonResponse, HttpResponse
 from django.shortcuts import render
-<<<<<<< HEAD
 from django.db import connection
-from django.db.models import Sum, Count, Avg, Max
+from django.db.models import Sum, Count, Avg, Max, Q
 from math import sqrt
-=======
-from django.db.models import Sum, Count, Avg, Max, Q
->>>>>>> e1390145
 from .models import (
     Transaction, DunnhumbyProduct, Household, Campaign, Coupon,
     CouponRedemption, CampaignMember, CausalData, BasketAnalysis,
